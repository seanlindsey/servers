# Model Context Protocol servers

This repository is a collection of *reference implementations* for the [Model Context Protocol](https://modelcontextprotocol.io/) (MCP), as well as references
to community built servers and additional resources.

The servers in this repository showcase the versatility and extensibility of MCP, demonstrating how it can be used to give Large Language Models (LLMs) secure, controlled access to tools and data sources.
Each MCP server is implemented with either the [Typescript MCP SDK](https://github.com/modelcontextprotocol/typescript-sdk) or [Python MCP SDK](https://github.com/modelcontextprotocol/python-sdk).

## 🌟 Reference Servers

These servers aim to demonstrate MCP features and the Typescript and Python SDK.

- **[AWS KB Retrieval](src/aws-kb-retrieval-server)** - Retrieval from AWS Knowledge Base using Bedrock Agent Runtime
- **[Brave Search](src/brave-search)** - Web and local search using Brave's Search API
- **[EverArt](src/everart)** - AI image generation using various models
- **[Everything](src/everything)** - Reference / test server with prompts, resources, and tools
- **[Fetch](src/fetch)** - Web content fetching and conversion for efficient LLM usage
- **[Filesystem](src/filesystem)** - Secure file operations with configurable access controls
- **[Git](src/git)** - Tools to read, search, and manipulate Git repositories
- **[GitHub](src/github)** - Repository management, file operations, and GitHub API integration
- **[GitLab](src/gitlab)** - GitLab API, enabling project management
- **[Google Drive](src/gdrive)** - File access and search capabilities for Google Drive
- **[Google Maps](src/google-maps)** - Location services, directions, and place details
- **[Memory](src/memory)** - Knowledge graph-based persistent memory system
- **[PostgreSQL](src/postgres)** - Read-only database access with schema inspection
- **[Puppeteer](src/puppeteer)** - Browser automation and web scraping
- **[Sentry](src/sentry)** - Retrieving and analyzing issues from Sentry.io
- **[Sequential Thinking](src/sequentialthinking)** - Dynamic and reflective problem-solving through thought sequences
- **[Slack](src/slack)** - Channel management and messaging capabilities
- **[Sqlite](src/sqlite)** - Database interaction and business intelligence capabilities
- **[Time](src/time)** - Time and timezone conversion capabilities

## 🤝 Third-Party Servers

### 🎖️ Official Integrations

Official integrations are maintained by companies building production ready MCP servers for their platforms.

- <img height="12" width="12" src="https://axiom.co/favicon.ico" alt="Axiom Logo" /> **[Axiom](https://github.com/axiomhq/mcp-server-axiom)** - Query and analyze your Axiom logs, traces, and all other event data in natural language
- <img height="12" width="12" src="https://browserbase.com/favicon.ico" alt="Browserbase Logo" /> **[Browserbase](https://github.com/browserbase/mcp-server-browserbase)** - Automate browser interactions in the cloud (e.g. web navigation, data extraction, form filling, and more)
- <img height="12" width="12" src="https://cdn.simpleicons.org/cloudflare" /> **[Cloudflare](https://github.com/cloudflare/mcp-server-cloudflare)** - Deploy, configure & interrogate your resources on the Cloudflare developer platform (e.g. Workers/KV/R2/D1)
- **[Raygun](https://github.com/MindscapeHQ/mcp-server-raygun)** - Interact with your crash reporting and real using monitoring data on your Raygun account
- **[Obsidian Markdown Notes](https://github.com/calclavia/mcp-obsidian)** - Read and search through your Obsidian vault or any directory containing Markdown notes
- <img height="12" width="12" src="https://e2b.dev/favicon.ico" alt="E2B Logo" /> **[E2B](https://github.com/e2b-dev/mcp-server)** - Run code in secure sandboxes hosted by [E2B](https://e2b.dev)
- <img height="12" width="12" src="https://exa.ai/images/favicon-32x32.png" alt="Exa Logo" /> **[Exa](https://github.com/exa-labs/exa-mcp-server)** - Search Engine made for AIs by [Exa](https://exa.ai)
- <img height="12" width="12" src="https://cdn.simpleicons.org/jetbrains" /> **[JetBrains](https://github.com/JetBrains/mcp-jetbrains)** – Work on your code with JetBrains IDEs
- **[Neon](https://github.com/neondatabase/mcp-server-neon)** - Interact with the Neon serverless Postgres platform
- <img height="12" width="12" src="https://neo4j.com/favicon.ico" alt="Neo4j Logo" /> **[Neo4j](https://github.com/neo4j-contrib/mcp-neo4j/)** - Neo4j graph database server (schema + read/write-cypher) and separate graph database backed memory 
- <img height="12" width="12" src="https://www.tinybird.co/favicon.ico" alt="Tinybird Logo" /> **[Tinybird](https://github.com/tinybirdco/mcp-tinybird)** - Interact with Tinybird serverless ClickHouse platform
- <img height="12" width="12" src="https://pics.fatwang2.com/56912e614b35093426c515860f9f2234.svg" /> [Search1API](https://github.com/fatwang2/search1api-mcp) - One API for Search, Crawling, and Sitemaps
- <img height="12" width="12" src="https://qdrant.tech/img/brand-resources-logos/logomark.svg" /> **[Qdrant](https://github.com/qdrant/mcp-server-qdrant/)** - Implement semantic memory layer on top of the Qdrant vector search engine
- <img height="12" width="12" src="https://metoro.io/static/images/logos/Metoro.svg" /> **[Metoro](https://github.com/metoro-io/metoro-mcp-server)** - Query and interact with kubernetes environments monitored by Metoro

### 🌎 Community Servers

A growing set of community-developed and maintained servers demonstrates various applications of MCP across different domains.

> **Note:** Community servers are **untested** and should be used at **your own risk**. They are not affiliated with or endorsed by Anthropic.

- **[MCP Installer](https://github.com/anaisbetts/mcp-installer)** - This server is a server that installs other MCP servers for you.
- **[NS Travel Information](https://github.com/r-huijts/ns-mcp-server)** - Access Dutch Railways (NS) real-time train travel information and disruptions through the official NS API.
- **[Spotify](https://github.com/varunneal/spotify-mcp)** - This MCP allows an LLM to play and use Spotify. 
- **[Inoyu](https://github.com/sergehuber/inoyu-mcp-unomi-server)** - Interact with an Apache Unomi CDP customer data platform to retrieve and update customer profiles
- **[Vega-Lite](https://github.com/isaacwasserman/mcp-vegalite-server)** - Generate visualizations from fetched data using the VegaLite format and renderer.
- **[Snowflake](https://github.com/isaacwasserman/mcp-snowflake-server)** - This MCP server enables LLMs to interact with Snowflake databases, allowing for secure and controlled data operations.
- **[MySQL](https://github.com/designcomputer/mysql_mcp_server)** (by DesignComputer) - MySQL database integration in Python with configurable access controls and schema inspection
- **[MySQL](https://github.com/benborla/mcp-server-mysql)** (by benborla) - MySQL database integration in NodeJS with configurable access controls and schema inspection
- **[MSSQL](https://github.com/aekanun2020/mcp-server/)** - MSSQL database integration with configurable access controls and schema inspection
- **[BigQuery](https://github.com/LucasHild/mcp-server-bigquery)** (by LucasHild) - This server enables LLMs to inspect database schemas and execute queries on BigQuery.
- **[BigQuery](https://github.com/ergut/mcp-bigquery-server)** (by ergut) - Server implementation for Google BigQuery integration that enables direct BigQuery database access and querying capabilities
- **[Todoist](https://github.com/abhiz123/todoist-mcp-server)** - Interact with Todoist to manage your tasks.
- **[Tavily search](https://github.com/RamXX/mcp-tavily)** - An MCP server for Tavily's search & news API, with explicit site inclusions/exclusions
- **[Linear](https://github.com/jerhadf/linear-mcp-server)** - Allows LLM to interact with Linear's API for project management, including searching, creating, and updating issues.
- **[Playwright](https://github.com/executeautomation/mcp-playwright)** - This MCP Server will help you run browser automation and webscraping using Playwright
- **[AWS](https://github.com/rishikavikondala/mcp-server-aws)** - Perform operations on your AWS resources using an LLM
- **[LlamaCloud](https://github.com/run-llama/mcp-server-llamacloud)** (by marcusschiesser) - Integrate the data stored in a managed index on [LlamaCloud](https://cloud.llamaindex.ai/)
- **[Any Chat Completions](https://github.com/pyroprompts/any-chat-completions-mcp)** - Interact with any OpenAI SDK Compatible Chat Completions API like OpenAI, Perplexity, Groq, xAI and many more.
- **[Windows CLI](https://github.com/SimonB97/win-cli-mcp-server)** - MCP server for secure command-line interactions on Windows systems, enabling controlled access to PowerShell, CMD, and Git Bash shells.
- **[OpenRPC](https://github.com/shanejonas/openrpc-mpc-server)** - Interact with and discover JSON-RPC APIs via [OpenRPC](https://open-rpc.org).
- **[FireCrawl](https://github.com/vrknetha/mcp-server-firecrawl)** - Advanced web scraping with JavaScript rendering, PDF support, and smart rate limiting
- **[AlphaVantage](https://github.com/calvernaz/alphavantage)** - MCP server for stock market data API [AlphaVantage](https://www.alphavantage.co)
- **[Docker](https://github.com/ckreiling/mcp-server-docker)** - Integrate with Docker to manage containers, images, volumes, and networks.
- **[Kubernetes](https://github.com/Flux159/mcp-server-kubernetes)** - Connect to Kubernetes cluster and manage pods, deployments, and services.
- **[OpenAPI](https://github.com/snaggle-ai/openapi-mcp-server)** - Interact with [OpenAPI](https://www.openapis.org/) APIs.
- **[Pandoc](https://github.com/vivekVells/mcp-pandoc)** - MCP server for seamless document format conversion using Pandoc, supporting Markdown, HTML, and plain text, with other formats like PDF, csv and docx in development. 
- **[HuggingFace Spaces](https://github.com/evalstate/mcp-hfspace)** - Server for using HuggingFace Spaces, supporting Open Source Image, Audio, Text Models and more. Claude Desktop mode for easy integration.
- **[ChatSum](https://github.com/chatmcp/mcp-server-chatsum)** - Query and Summarize chat messages with LLM. by [mcpso](https://mcp.so)
- **[Rememberizer AI](https://github.com/skydeckai/mcp-server-rememberizer)** - An MCP server designed for interacting with the Rememberizer data source, facilitating enhanced knowledge retrieval.
- **[FlightRadar24](https://github.com/sunsetcoder/flightradar24-mcp-server)** - A Claude Desktop MCP server that helps you track flights in real-time using Flightradar24 data.
- **[X (Twitter)](https://github.com/vidhupv/x-mcp)** (by vidhupv) - Create, manage and publish X/Twitter posts directly through Claude chat.
- **[X (Twitter)](https://github.com/EnesCinr/twitter-mcp)** (by EnesCinr) - Interact with twitter API. Post tweets and search for tweets by query.
- **[RAG Web Browser](https://github.com/apify/mcp-server-rag-web-browser)** An MCP server for Apify's RAG Web Browser Actor to perform web searches, scrape URLs, and return content in Markdown.
- **[XMind](https://github.com/apeyroux/mcp-xmind)** - Read and search through your XMind directory containing XMind files.
- **[oatpp-mcp](https://github.com/oatpp/oatpp-mcp)** - C++ MCP integration for Oat++. Use [Oat++](https://oatpp.io) to build MCP servers.
<<<<<<< HEAD
- **[coin_api_mcp](https://github.com/longmans/coin_api_mcp)** - A Model Context Protocol server that provides access to cryptocurrency data. 
=======
- **[cognee-mcp](https://github.com/topoteretes/cognee-mcp-server)** - GraphRAG memory server with customizable ingestion, data processing and search
- **[Airtable](https://github.com/domdomegg/airtable-mcp-server)** - Read and write access to [Airtable](https://airtable.com/) databases, with schema inspection.
- **[mcp-k8s-go](https://github.com/strowk/mcp-k8s-go)** - Golang-based Kubernetes server for MCP to browse pods and their logs, events, namespaces and more. Built to be extensible.
- **[TMDB](https://github.com/Laksh-star/mcp-server-tmdb)** - This MCP server integrates with The Movie Database (TMDB) API to provide movie information, search capabilities, and recommendations.
- **[MongoDB](https://github.com/kiliczsh/mcp-mongo-server)** - A Model Context Protocol Server for MongoDB.
>>>>>>> 642af4d9


## 📚 Resources

Additional resources on MCP.

- **[Awesome MCP Servers by punkpeye](https://github.com/punkpeye/awesome-mcp-servers)** (**[website](https://glama.ai/mcp/servers)**) - A curated list of MCP servers by **[Frank Fiegel](https://github.com/punkpeye)**
- **[Awesome MCP Servers by wong2](https://github.com/wong2/awesome-mcp-servers)** (**[website](https://mcpservers.org)**) - A curated list of MCP servers by **[wong2](https://github.com/wong2)**
- **[Awesome MCP Servers by appcypher](https://github.com/appcypher/awesome-mcp-servers)** - A curated list of MCP servers by **[Stephen Akinyemi](https://github.com/appcypher)**
- **[Open-Sourced MCP Servers Directory](https://github.com/chatmcp/mcp-directory)** - A curated list of MCP servers by **[mcpso](https://mcp.so)**
- **[Discord Server](https://glama.ai/mcp/discord)** – A community discord server dedicated to MCP by **[Frank Fiegel](https://github.com/punkpeye)**
- **[Smithery](https://smithery.ai/)** - A registry of MCP servers to find the right tools for your LLM agents by **[Henry Mao](https://github.com/calclavia)**
- **[mcp-get](https://mcp-get.com)** - Command line tool for installing and managing MCP servers by **[Michael Latman](https://github.com/michaellatman)**
- **[mcp-cli](https://github.com/wong2/mcp-cli)** - A CLI inspector for the Model Context Protocol by **[wong2](https://github.com/wong2)**
- **[r/mcp](https://www.reddit.com/r/mcp)** – A Reddit community dedicated to MCP by **[Frank Fiegel](https://github.com/punkpeye)**
- **[MCP X Community](https://x.com/i/communities/1861891349609603310)** – A X community for MCP by **[Xiaoyi](https://x.com/chxy)**
- **[mcp-manager](https://github.com/zueai/mcp-manager)** - Simple Web UI to install and manage MCP servers for Claude Desktop by **[Zue](https://github.com/zueai)**
- **[MCPHub](https://github.com/Jeamee/MCPHub-Desktop)** – An Open Source MacOS & Windows GUI Desktop app for discovering, installing and managing MCP servers by **[Jeamee](https://github.com/jeamee)**

## 🚀 Getting Started

### Using MCP Servers in this Repository
Typescript-based servers in this repository can be used directly with `npx`.

For example, this will start the [Memory](src/memory) server:
```sh
npx -y @modelcontextprotocol/server-memory
```

Python-based servers in this repository can be used directly with [`uvx`](https://docs.astral.sh/uv/concepts/tools/) or [`pip`](https://pypi.org/project/pip/). `uvx` is recommended for ease of use and setup.

For example, this will start the [Git](src/git) server:
```sh
# With uvx
uvx mcp-server-git

# With pip
pip install mcp-server-git
python -m mcp_server_git
```

Follow [these](https://docs.astral.sh/uv/getting-started/installation/) instructions to install `uv` / `uvx` and [these](https://pip.pypa.io/en/stable/installation/) to install `pip`.

### Using an MCP Client
However, running a server on its own isn't very useful, and should instead be configured into an MCP client. For example, here's the Claude Desktop configuration to use the above server:

```json
{
  "mcpServers": {
    "memory": {
      "command": "npx",
      "args": ["-y", "@modelcontextprotocol/server-memory"]
    }
  }
}
```

Additional examples of using the Claude Desktop as an MCP client might look like:

```json
{
  "mcpServers": {
    "filesystem": {
      "command": "npx",
      "args": ["-y", "@modelcontextprotocol/server-filesystem", "/path/to/allowed/files"]
    },
    "git": {
      "command": "uvx",
      "args": ["mcp-server-git", "--repository", "path/to/git/repo"]
    },
    "github": {
      "command": "npx",
      "args": ["-y", "@modelcontextprotocol/server-github"],
      "env": {
        "GITHUB_PERSONAL_ACCESS_TOKEN": "<YOUR_TOKEN>"
      }
    },
    "postgres": {
      "command": "npx",
      "args": ["-y", "@modelcontextprotocol/server-postgres", "postgresql://localhost/mydb"]
    }
  }
}
```

## 🛠️ Creating Your Own Server

Interested in creating your own MCP server? Visit the official documentation at [modelcontextprotocol.io](https://modelcontextprotocol.io/introduction) for comprehensive guides, best practices, and technical details on implementing MCP servers.

## 🤝 Contributing

See [CONTRIBUTING.md](CONTRIBUTING.md) for information about contributing to this repository.

## 🔒 Security

See [SECURITY.md](SECURITY.md) for reporting security vulnerabilities.

## 📜 License

This project is licensed under the MIT License - see the [LICENSE](LICENSE) file for details.

## 💬 Community

- [GitHub Discussions](https://github.com/orgs/modelcontextprotocol/discussions)

## ⭐ Support

If you find MCP servers useful, please consider starring the repository and contributing new servers or improvements!

---

Managed by Anthropic, but built together with the community. The Model Context Protocol is open source and we encourage everyone to contribute their own servers and improvements!<|MERGE_RESOLUTION|>--- conflicted
+++ resolved
@@ -92,15 +92,13 @@
 - **[RAG Web Browser](https://github.com/apify/mcp-server-rag-web-browser)** An MCP server for Apify's RAG Web Browser Actor to perform web searches, scrape URLs, and return content in Markdown.
 - **[XMind](https://github.com/apeyroux/mcp-xmind)** - Read and search through your XMind directory containing XMind files.
 - **[oatpp-mcp](https://github.com/oatpp/oatpp-mcp)** - C++ MCP integration for Oat++. Use [Oat++](https://oatpp.io) to build MCP servers.
-<<<<<<< HEAD
-- **[coin_api_mcp](https://github.com/longmans/coin_api_mcp)** - A Model Context Protocol server that provides access to cryptocurrency data. 
-=======
+- **[coin_api_mcp](https://github.com/longmans/coin_api_mcp)** - A MCP server that provides access to [coinmarketcap](https://coinmarketcap.com/) cryptocurrency data.
 - **[cognee-mcp](https://github.com/topoteretes/cognee-mcp-server)** - GraphRAG memory server with customizable ingestion, data processing and search
 - **[Airtable](https://github.com/domdomegg/airtable-mcp-server)** - Read and write access to [Airtable](https://airtable.com/) databases, with schema inspection.
 - **[mcp-k8s-go](https://github.com/strowk/mcp-k8s-go)** - Golang-based Kubernetes server for MCP to browse pods and their logs, events, namespaces and more. Built to be extensible.
 - **[TMDB](https://github.com/Laksh-star/mcp-server-tmdb)** - This MCP server integrates with The Movie Database (TMDB) API to provide movie information, search capabilities, and recommendations.
 - **[MongoDB](https://github.com/kiliczsh/mcp-mongo-server)** - A Model Context Protocol Server for MongoDB.
->>>>>>> 642af4d9
+
 
 
 ## 📚 Resources
